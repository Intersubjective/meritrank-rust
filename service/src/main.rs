--- conflicted
+++ resolved
@@ -1,9 +1,6 @@
 pub mod astar;
-<<<<<<< HEAD
 pub mod libs;
-=======
 pub mod log;
->>>>>>> e9f035b2
 pub mod operations;
 pub mod protocol;
 pub mod service;
