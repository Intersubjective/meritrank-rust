use std::{
  sync::atomic::Ordering,
  collections::HashMap,
  env::var,
  string::ToString,
};
use petgraph::{visit::EdgeRef, graph::{DiGraph, NodeIndex}};
use simple_pagerank::Pagerank;
use meritrank_core::{MeritRank, Graph, NodeId, constants::EPSILON};

use crate::log_error;
use crate::log_warning;
use crate::log_info;
use crate::log_verbose;
use crate::log_trace;
use crate::log::*;
use crate::astar::*;
use crate::libs::clustering::KMeans;

pub use meritrank_core::Weight;

//  ================================================================
//
//    Constants
//
//  ================================================================

pub const VERSION : &str = match option_env!("CARGO_PKG_VERSION") {
  Some(x) => x,
  None    => "dev",
};

lazy_static::lazy_static! {
  pub static ref ZERO_NODE : String =
    var("MERITRANK_ZERO_NODE")
      .unwrap_or("U000000000000".to_string());

  pub static ref NUM_WALK : usize =
    var("MERITRANK_NUM_WALK")
      .ok()
      .and_then(|s| s.parse::<usize>().ok())
      .unwrap_or(10000);

  pub static ref TOP_NODES_LIMIT : usize =
    var("MERITRANK_TOP_NODES_LIMIT")
      .ok()
      .and_then(|s| s.parse::<usize>().ok())
      .unwrap_or(100);

  pub static ref FILTER_NUM_HASHES : usize =
    var("MERITRANK_FILTER_NUM_HASHES")
      .ok()
      .and_then(|s| s.parse::<usize>().ok())
      .unwrap_or(10);

  pub static ref FILTER_MIN_SIZE : usize =
    var("MERITRANK_FILTER_MIN_SIZE")
      .ok()
      .and_then(|s| s.parse::<usize>().ok())
      .and_then(|n| Some(std::cmp::max(n, 1)))
      .unwrap_or(32);

  pub static ref FILTER_MAX_SIZE : usize =
    var("MERITRANK_FILTER_MAX_SIZE")
      .ok()
      .and_then(|s| s.parse::<usize>().ok())
      .unwrap_or(8192);

  pub static ref SCORES_CACHE_SIZE : usize =
    var("MERITRANK_SCORES_CACHE_SIZE")
      .ok()
      .and_then(|s| s.parse::<usize>().ok())
      .unwrap_or(1024 * 10);

  pub static ref WALKS_CACHE_SIZE : usize =
    var("MERITRANK_WALKS_CACHE_SIZE")
      .ok()
      .and_then(|s| s.parse::<usize>().ok())
      .unwrap_or(1024);
}

//  ================================================================
//
//    Basic declarations
//
//  ================================================================

#[derive(PartialEq, Eq, Clone, Copy, Default)]
pub enum NodeKind {
  #[default]
  Unknown,
  User,
  Beacon,
  Comment,
}

#[derive(PartialEq, Eq, Clone, Default)]
pub struct NodeInfo {
  pub kind       : NodeKind,
  pub name       : String,

  // Bloom filter of nodes marked as seen by this node
  pub seen_nodes : Vec<u64>,
}

#[derive(PartialEq, Clone, Default)]
pub struct CachedScore {
  pub context : String,
  pub ego     : NodeId,
  pub dst     : NodeId,
  pub score   : Weight,
}

#[derive(PartialEq, Eq, Clone, Default)]
pub struct CachedWalk {
  pub context : String,
  pub ego     : NodeId,
}

//  Augmented multi-context graph
//
#[derive(Clone)]
pub struct AugMultiGraph {
  pub node_count    : usize,
  pub node_infos    : Vec<NodeInfo>,
  pub dummy_info    : NodeInfo,
  pub dummy_graph   : MeritRank,
  pub node_ids      : HashMap<String, NodeId>,
  pub contexts      : HashMap<String, MeritRank>,
  pub cached_scores : Vec<CachedScore>,
  pub cached_walks  : Vec<CachedWalk>,
}

//  ================================================================
//
//    Bloom filter
//
//  ================================================================

use std::hash::Hasher;
use std::collections::hash_map::DefaultHasher;

pub fn bloom_filter_bits(
  size       : usize,
  num_hashes : usize,
  id         : usize
) -> Vec<u64> {
  let mut v : Vec<u64> = vec![];
  v.resize(size, 0);

  for n in 1..=num_hashes {
    let mut h = DefaultHasher::new();
    h.write_u16( n as u16);
    h.write_u64(id as u64);
    let hash = h.finish();

    let u64_index = ((hash / 64u64) as usize) % size;
    let bit_index =   hash % 64u64;

    v[u64_index] |= 1u64 << bit_index;
  }

  v
}

pub fn bloom_filter_add(
  mask : &mut [u64],
  bits : &[u64]
) {
  if mask.len() != bits.len() {
    log_error!("(bloom_filter_add) Invalid arguments");
    return;
  }

  for i in 0..mask.len() {
    mask[i] |= bits[i];
  }
}

pub fn bloom_filter_contains(
  mask : &[u64],
  bits : &[u64]
) -> bool {
  if mask.len() != bits.len() {
    log_error!("(bloom_filter_contains) Invalid arguments");
    return false;
  }

  for i in 0..mask.len() {
    if (mask[i] & bits[i]) != bits[i] {
      return false;
    }
  }

  return true;
}

//  ================================================================
//
//    Caches
//
//  ================================================================

impl AugMultiGraph {
  pub fn cache_score_add(
    &mut self,
    context : &str,
    ego     : NodeId,
    dst     : NodeId,
    score   : Weight
  ) {
    log_trace!("cache_score_add `{}` {} {} {}", context, ego, dst, score);

    for (i, x) in self.cached_scores.iter().enumerate().rev() {
      if x.ego == ego && x.dst == dst && x.context == context {
        self.cached_scores.remove(i);
        self.cached_scores.push(CachedScore {
          context : context.to_string(),
          ego,
          dst,
          score,
        });
        return;
      }
    }

    if self.cached_scores.len() >= *SCORES_CACHE_SIZE {
      log_trace!("drop score `{}`, {} -> {}", self.cached_scores[0].context, self.cached_scores[0].ego, self.cached_scores[0].dst);
      self.cached_scores.remove(0);
    }

    self.cached_scores.push(CachedScore {
      context : context.to_string(),
      ego,
      dst,
      score,
    });
  }

  pub fn cache_score_get(
    &mut self,
    context : &str,
    ego     : NodeId,
    dst     : NodeId
  ) -> Option<Weight> {
    log_trace!("cache_score_get `{}` {} {}", context, ego, dst);

    for (i, x) in self.cached_scores.iter().enumerate().rev() {
      if x.ego == ego && x.dst == dst && x.context == context {
        let score = x.score;
        self.cached_scores.remove(i);
        self.cached_scores.push(CachedScore {
          context : context.to_string(),
          ego,
          dst,
          score,
        });
        return Some(score);
      }
    }

    return None;
  }

  pub fn cache_walk_add(
    &mut self,
    context : &str,
    ego     : NodeId
  ) {
    log_trace!("cache_walk_add `{}` {}", context, ego);

    for (i, x) in self.cached_walks.iter().enumerate().rev() {
      if x.ego == ego && x.context == context {
        self.cached_walks.remove(i);
        self.cached_walks.push(CachedWalk {
          context : context.to_string(),
          ego
        });
        return;
      }
    }

    if self.cached_walks.len() >= *WALKS_CACHE_SIZE {
      log_trace!("drop walks `{}`, {}", self.cached_walks[0].context, self.cached_walks[0].ego);

      //  HACK!!!
      //  We "drop" the walks by recalculating the node with 0.
      let drop_walk = self.cached_walks[0].clone(); // RUST!!!
      match self.graph_from(drop_walk.context.as_str()).calculate(drop_walk.ego, 0) {
        Ok(()) => {},
        Err(e) => {
          log_error!("(cache_walk_add) {}", e);
        },
      }

      self.cached_walks.remove(0);
    }

    self.cached_walks.push(CachedWalk {
      context : context.to_string(),
      ego
    });
  }

  pub fn cache_walk_get(
    &mut self,
    context : &str,
    ego     : NodeId
  ) -> bool {
    log_trace!("cache_walk_get");

    for (i, x) in self.cached_walks.iter().enumerate().rev() {
      if x.ego == ego && x.context == context {
        self.cached_walks.remove(i);
        self.cached_walks.push(CachedWalk {
          context : context.to_string(),
          ego
        });
        return true;
      }
    }

    return false;
  }
}

//  ================================================================
//
//    Utils
//
//  ================================================================

pub fn kind_from_name(name : &str) -> NodeKind {
  log_trace!("kind_from_name: `{}`", name);

  match name.chars().nth(0) {
    Some('U') => NodeKind::User,
    Some('B') => NodeKind::Beacon,
    Some('C') => NodeKind::Comment,
    _         => NodeKind::Unknown,
  }
}

impl Default for AugMultiGraph {
  fn default() -> AugMultiGraph {
    AugMultiGraph::new()
  }
}

impl AugMultiGraph {
  pub fn new() -> AugMultiGraph {
    log_trace!("AugMultiGraph::new");

    AugMultiGraph {
      node_count    : 0,
      node_infos    : Vec::new(),
      dummy_info    : NodeInfo {
        kind       : NodeKind::Unknown,
        name       : "".to_string(),
        seen_nodes : Default::default(),
      },
      dummy_graph   : MeritRank::new(Graph::new()),
      node_ids      : HashMap::new(),
      contexts      : HashMap::new(),
      cached_scores : vec![],
      cached_walks  : vec![],
    }
  }

  pub fn copy_from(&mut self, other : &AugMultiGraph) {
    self.node_count    = other.node_count;
    self.node_infos    = other.node_infos.clone();
    self.node_ids      = other.node_ids.clone();
    self.contexts      = other.contexts.clone();
    self.cached_scores = other.cached_scores.clone();
    self.cached_walks  = other.cached_walks.clone();
  }

  pub fn reset(&mut self) {
    log_trace!("reset");

    self.node_count    = 0;
    self.node_infos    = vec![];
    self.node_ids      = HashMap::new();
    self.contexts      = HashMap::new();
    self.cached_scores = vec![];
    self.cached_walks  = vec![];
  }

  pub fn node_exists(&self, node_name : &str) -> bool {
    log_trace!("node_exists");
    self.node_ids.get(node_name).is_some()
  }

  pub fn node_info_from_id(&mut self, node_id : NodeId) -> &NodeInfo {
    log_trace!("node_info_from_id: {}", node_id);

    match self.node_infos.get(node_id) {
      Some(x) => x,
      _       => {
        log_error!("(node_info_from_id) Node does not exist: `{}`", node_id);
        self.dummy_info = NodeInfo {
          kind       : NodeKind::Unknown,
          name       : "".to_string(),
          seen_nodes : Default::default(),
        };
        &self.dummy_info
      },
    }
  }

  pub fn is_user_edge(
    &mut self,
    src : NodeId,
    dst : NodeId) -> bool {
    return self.node_info_from_id(src).kind == NodeKind::User &&
           self.node_info_from_id(dst).kind == NodeKind::User;
  }

  pub fn create_context_if_does_not_exist(&mut self, context : &str) {
    log_trace!("create_context_if_does_not_exist: `{}`", context);

    if self.contexts.contains_key(context) {
      log_verbose!("Context already exists: `{}`", context);
      return;
    }

    log_verbose!("Add context: `{}`", context);

    let mut graph = MeritRank::new(Graph::new());

    for _ in 0..self.node_count {
      graph.get_new_nodeid();
    }

    if !context.is_empty() {
      match self.contexts.get_mut("") {
        Some(zero) => {
          log_verbose!("Copy user edges from `` into `{}`", context);

          let zero_cloned = zero.clone();
          let all_nodes   = zero_cloned.graph.nodes.iter().enumerate();

          for (src_id, src) in all_nodes {
            let all_edges =
                      src.pos_edges.iter()
              .chain( src.neg_edges.iter() );

            for (dst_id, weight) in all_edges {
              if self.is_user_edge(src_id, *dst_id) {
                graph.set_edge(src_id, *dst_id, *weight);
              }
            }
          }
        },

        _ => {},
      }
    }

    self.contexts.insert(context.to_string(), graph);
  }

  pub fn graph_from(&mut self, context : &str) -> &mut MeritRank {
    log_trace!("graph_from: `{}`", context);

    self.create_context_if_does_not_exist(context);

    match self.contexts.get_mut(context) {
      Some(x) => x,
      None    => {
        log_error!("(graph_from) No context: `{}`", context);
        &mut self.dummy_graph
      },
    }
  }

  pub fn edge_weight(&mut self, context : &str, src : NodeId, dst : NodeId) -> Weight {
    log_trace!("edge_weight: `{}` {} {}", context, src, dst);
    self.graph_from(context).graph.edge_weight(src, dst).unwrap_or(None).unwrap_or(0.0)
  }

  pub fn edge_weight_normalized(&mut self, context : &str, src : NodeId, dst : NodeId) -> Weight {
    log_trace!("edge_weight_normalized: `{}` {} {}", context, src, dst);

    let graph = self.graph_from(context);

    let pos_sum = match graph.graph.get_node_data(src) {
      Some(x) => if x.pos_sum < EPSILON {
        log_warning!("Unable to normalize node weight, positive sum is zero.");
        1.0
      } else {
        x.pos_sum
      },

      None => 1.0
    };

    graph.graph.edge_weight(src, dst).unwrap_or(None).unwrap_or(0.0) / pos_sum
  }

  pub fn all_neighbors(&mut self, context : &str, node : NodeId) -> Vec<(NodeId, Weight)> {
    log_trace!("all_neighbors: `{}` {}", context, node);

    let mut v = vec![];

    match self.graph_from(context).graph.get_node_data(node) {
      None => {},
      Some(data) => {
        v.reserve_exact(
          data.pos_edges.len() +
          data.neg_edges.len()
        );

        for x in &data.pos_edges {
          v.push((*x.0, *x.1));
        }

        for x in &data.neg_edges {
          v.push((*x.0, *x.1));
        }
      }
    }

    v
  }

  pub fn all_neighbors_normalized(&mut self, context : &str, node : NodeId) -> Vec<(NodeId, Weight)> {
    log_trace!("all_neighbors_normalized: `{}` {}", context, node);

    let mut v = vec![];

    match self.graph_from(context).graph.get_node_data(node) {
      None => {},
      Some(data) => {
        v.reserve_exact(
          data.pos_edges.len() +
          data.neg_edges.len()
        );

        let pos_sum = if data.pos_sum < EPSILON {
          log_warning!("Unable to normalize node weight, positive sum is zero.");
          1.0
        } else {
          data.pos_sum
        };

        for x in &data.pos_edges {
          v.push((*x.0, *x.1 / pos_sum));
        }

        for x in &data.neg_edges {
          v.push((*x.0, *x.1 / pos_sum));
        }
      }
    }

    v
  }

  fn fetch_all_scores(
    &mut self,
    context   : &str,
    ego_id   : NodeId
  ) -> Vec<(NodeId, Weight)> {
    log_trace!("fetch_all_scores");

    if self.cache_walk_get(context, ego_id) {
      let graph = self.graph_from(context);
      match graph.get_ranks(ego_id, None) {
        Ok(scores) => {
          for (dst_id, score) in &scores {
            self.cache_score_add(context, ego_id, *dst_id, *score);
          }
          scores
        },
        Err(e) => {
          log_error!("(fetch_all_scores) {}", e);
          vec![]
        },
      }
    } else {
      match self.graph_from(context).calculate(ego_id, *NUM_WALK) {
        Ok(()) => {
          self.cache_walk_add(context, ego_id);
        },
        Err(e) => {
          log_error!("(fetch_all_scores) {}", e);
          return vec![];
        },
      }
      match self.graph_from(context).get_ranks(ego_id, None) {
        Ok(scores) => {
          for (dst_id, score) in &scores {
            self.cache_score_add(context, ego_id, *dst_id, *score);
          }
          scores
        },
        Err(e) => {
          log_error!("(fetch_all_scores) {}", e);
          vec![]
        },
      }
    }
  }

  fn fetch_score(
    &mut self,
    context   : &str,
    ego_id    : NodeId,
    dst_id    : NodeId
  ) -> Weight {
    log_trace!("fetch_score");

    if self.cache_walk_get(context, ego_id) {
      let graph = self.graph_from(context);
      match graph.get_node_score(ego_id, dst_id) {
        Ok(score) => {
          self.cache_score_add(context, ego_id, dst_id, score);
          score
        },
        Err(e) => {
          log_error!("(fetch_score) {}", e);
          0.0
        },
      }
    } else {
      match self.graph_from(context).calculate(ego_id, *NUM_WALK) {
        Ok(()) => {
          self.cache_walk_add(context, ego_id);
        },
        Err(e) => {
          log_error!("(fetch_score) {}", e);
          return 0.0;
        },
      }
      match self.graph_from(context).get_node_score(ego_id, dst_id) {
        Ok(score) => {
          self.cache_score_add(context, ego_id, dst_id, score);
          score
        },
        Err(e) => {
          log_error!("(fetch_score) {}", e);
          0.0
        },
      }
    }
  }

  fn fetch_score_reversed(
    &mut self,
    context   : &str,
    dst_id    : NodeId,
    ego_id    : NodeId
  ) -> Weight {
    log_trace!("fetch_score_reversed");

    match self.cache_score_get(context, ego_id, dst_id) {
      Some(score) => score,
      None        => self.fetch_score(context, ego_id, dst_id),
    }
  }

  fn fetch_user_score_reversed(
    &mut self,
    context : &str,
    dst_id  : NodeId,
    ego_id  : NodeId
  ) -> Weight {
    log_trace!("fetch_user_score_reversed");

    if self.node_info_from_id(ego_id).kind == NodeKind::User {
      return self.fetch_score_reversed(context, dst_id, ego_id);
    }

    match self.graph_from(context).graph.get_node_data(ego_id) {
      Some(x) => {
        if x.pos_edges.len() + x.neg_edges.len() == 0 {
          log_error!("(fetch_user_score_reversed) Non-user node has no owner");
          0.0
        } else {
          if x.pos_edges.len() + x.neg_edges.len() != 1 {
            log_error!("(fetch_user_score_reversed) Non-user node has too many edges");
          }

          let parent_id = if x.pos_edges.len() > 0 { x.pos_edges.keys()[0] } else { x.neg_edges.keys()[0] };

          self.fetch_score_reversed(context, dst_id, parent_id)
        }
      },

      None => {
        log_error!("(fetch_user_score_reversed) Node does not exist");
        0.0
      },
    }
  }

  pub fn find_or_add_node_by_name(
    &mut self,
    node_name : &str
  ) -> NodeId {
    log_trace!("find_or_add_node_by_name: `{}`", node_name);

    let node_id;

    if let Some(&id) = self.node_ids.get(node_name) {
      node_id = id;
    } else {
      node_id = self.node_count;

      self.node_count += 1;
      self.node_infos.resize(self.node_count, NodeInfo::default());
      self.node_infos[node_id] = NodeInfo {
        kind       : kind_from_name(&node_name),
        name       : node_name.to_string(),
        seen_nodes : Default::default(),
      };
      self.node_ids.insert(node_name.to_string(), node_id);
    }

    for (context, graph) in &mut self.contexts {
      if graph.graph.contains_node(node_id) {
        continue;
      }

      log_verbose!("Add node in `{}`: {}", context, node_name);

      //  HACK!!!
      while graph.get_new_nodeid() < node_id {}
    }

    node_id
  }

  pub fn set_edge(
    &mut self,
    context : &str,
    src     : NodeId,
    dst     : NodeId,
    amount  : f64
  ) {
    log_trace!("set_edge: `{}` `{}` `{}` {}", context, src, dst, amount);

    if self.is_user_edge(src, dst) {
      //  Create context if does not exist

      self.graph_from("");
      if !context.is_empty() {
        self.graph_from(context);
      }

      for (enum_context, graph) in &mut self.contexts {
        log_verbose!("Set user edge in `{}`: {} -> {} for {}", enum_context, src, dst, amount);
        graph.set_edge(src, dst, amount);
      }
    } else if context.is_empty() {
      log_verbose!("Set edge in ``: {} -> {} for {}", src, dst, amount);
      self.graph_from(context).set_edge(src, dst, amount);
    } else {
      let null_weight = self.edge_weight("",      src, dst);
      let old_weight  = self.edge_weight(context, src, dst);
      let delta       = null_weight + amount - old_weight;

      log_verbose!("Set edge in ``: {} -> {} for {}", src, dst, delta);
      self.graph_from("").set_edge(src, dst, delta);

      log_verbose!("Set edge in `{}`: {} -> {} for {}", context, src, dst, amount);
      self.graph_from(context).set_edge(src, dst, amount);
    }
  }

  pub fn recalculate_all(&mut self, num_walk : usize) {
    log_trace!("recalculate_all: {}", num_walk);

    let infos = self.node_infos.clone();

    let graph = self.graph_from("");

    for id in 0..infos.len() {
      if (id % 100) == 90 {
        log_trace!("{}%", (id * 100) / infos.len());
      }
      if infos[id].kind == NodeKind::User {
        match graph.calculate(id, num_walk) {
          Ok(_)  => {},
          Err(e) => log_error!("(recalculate_all) {}", e),
        };
      }
    }
  }
}

//  ================================================
//
//    Commands
//
//  ================================================

pub fn read_version() -> &'static str {
  log_info!("CMD read_version");
  VERSION
}

pub fn write_log_level(log_level : u32) {
  log_info!("CMD write_log_level: {}", log_level);

  ERROR  .store(log_level > 0, Ordering::Relaxed);
  WARNING.store(log_level > 1, Ordering::Relaxed);
  INFO   .store(log_level > 2, Ordering::Relaxed);
  VERBOSE.store(log_level > 3, Ordering::Relaxed);
  TRACE  .store(log_level > 4, Ordering::Relaxed);
}

impl AugMultiGraph {
  pub fn read_node_score(
    &mut self,
    context : &str,
    ego     : &str,
    target  : &str
  ) -> Vec<(String, String, f64, f64)> {
    log_info!("CMD read_node_score: `{}` `{}` `{}`", context, ego, target);

    if !self.contexts.contains_key(context) {
      log_error!("(read_node_score) Context does not exist: `{}`", context);
      return [(ego.to_string(), target.to_string(), 0.0, 0.0)].to_vec();
    }

    if !self.node_exists(ego) {
      log_error!("(read_node_score) Node does not exist: `{}`", ego);
      return [(ego.to_string(), target.to_string(), 0.0, 0.0)].to_vec();
    }

    if !self.node_exists(target) {
      log_error!("(read_node_score) Node does not exist: `{}`", target);
      return [(ego.to_string(), target.to_string(), 0.0, 0.0)].to_vec();
    }

    let ego_id                   = self.find_or_add_node_by_name(ego);
    let target_id                = self.find_or_add_node_by_name(target);
    let score_of_target_from_ego = self.fetch_score(context, ego_id, target_id);
    let score_of_ego_from_target = self.fetch_user_score_reversed(context, ego_id, target_id);

    [(
      ego.to_string(),
      target.to_string(),
      score_of_target_from_ego,
      score_of_ego_from_target
    )].to_vec()
  }

  pub fn read_scores(
    &mut self,
    context       : &str,
    ego           : &str,
    kind_str      : &str,
    hide_personal : bool,
    score_lt      : f64,
    score_lte     : bool,
    score_gt      : f64,
    score_gte     : bool,
    index         : u32,
    count         : u32
  ) -> Vec<(String, String, Weight, Weight)> {
    log_info!("CMD read_scores: `{}` `{}` `{}` {} {} {} {} {} {} {}",
              context, ego, kind_str, hide_personal,
              score_lt, score_lte, score_gt, score_gte,
              index, count);

    let kind = match kind_str {
      ""  => NodeKind::Unknown,
      "U" => NodeKind::User,
      "B" => NodeKind::Beacon,
      "C" => NodeKind::Comment,
       _  => {
         log_error!("(read_scores) Invalid node kind string: `{}`", kind_str);
         return vec![];
      },
    };

    if !self.contexts.contains_key(context) {
      log_error!("(read_scores) Context does not exist: `{}`", context);
      return vec![];
    }

    if !self.node_exists(ego) {
      log_error!("(read_scores) Node does not exist: `{}`", ego);
      return vec![];
    }

    let ego_id = self.find_or_add_node_by_name(ego);

    let ranks = self.fetch_all_scores(context, ego_id);

    let mut im : Vec<(NodeId, Weight)> =
      ranks
        .into_iter()
        .map(|(n, w)| (
          n,
          self.node_info_from_id(n).kind,
          w,
        ))
        .filter(|(_, target_kind, _)| kind == NodeKind::Unknown || kind == *target_kind)
        .filter(|(_, _, score)| score_gt < *score   || (score_gte && score_gt <= *score))
        .filter(|(_, _, score)| *score   < score_lt || (score_lte && score_lt >= *score))
        .collect::<Vec<(NodeId, NodeKind, Weight)>>()
        .into_iter()
        .filter(|(target_id, target_kind, _)| {
          if !hide_personal || (*target_kind != NodeKind::Comment && *target_kind != NodeKind::Beacon) {
            return true;
          }
          match self.graph_from(context).graph.edge_weight(*target_id, ego_id) {
            Ok(Some(_)) => false,
            _           => true,
          }
        })
        .map(|(target_id, _, weight)| (target_id, weight))
        .collect();

    im.sort_by(|(_, a), (_, b)| b.abs().total_cmp(&a.abs()));

    let index = index as usize;
    let count = count as usize;

    let mut page : Vec<(String, String, Weight, Weight)> = vec![];
    page.reserve_exact(if count < im.len() { count } else { im.len() });

    for i in index..count {
      if i >= im.len() {
        break;
      }
      page.push((
        ego.to_string(),
        self.node_info_from_id(im[i].0).name.clone(),
        im[i].1,
        self.fetch_user_score_reversed(context, ego_id, im[i].0)
      ));
    }

    page
  }

  pub fn write_create_context(&mut self, context : &str) {
    log_info!("CMD write_create_context: `{}`", context);
    self.create_context_if_does_not_exist(context);
  }

  pub fn write_put_edge(
    &mut self,
    context : &str,
    src     : &str,
    dst     : &str,
    amount  : f64
  ) {
    log_info!("CMD write_put_edge: `{}` `{}` `{}` {}", context, src, dst, amount);

    let src_id = self.find_or_add_node_by_name(src);
    let dst_id = self.find_or_add_node_by_name(dst);

    self.set_edge(context, src_id, dst_id, amount);
  }

  pub fn write_delete_edge(
    &mut self,
    context : &str,
    src     : &str,
    dst     : &str,
  ) {
    log_info!("CMD write_delete_edge: `{}` `{}` `{}`", context, src, dst);

    if !self.node_exists(src) || !self.node_exists(dst) {
      return;
    }

    let src_id = self.find_or_add_node_by_name(src);
    let dst_id = self.find_or_add_node_by_name(dst);

    self.set_edge(context, src_id, dst_id, 0.0);
  }

  pub fn write_delete_node(
    &mut self,
    context : &str,
    node    : &str,
  ) {
    log_info!("CMD write_delete_node: `{}` `{}`", context, node);

    if !self.node_exists(node) {
      return;
    }

    let id = self.find_or_add_node_by_name(node);

    for (n, _) in self.all_neighbors(context, id) {
      self.set_edge(context, id, n, 0.0);
    }
  }

  pub fn read_graph(
    &mut self,
    context       : &str,
    ego           : &str,
    focus         : &str,
    positive_only : bool,
    index         : u32,
    count         : u32
  ) -> Vec<(String, String, Weight, Weight)> {
    log_info!("CMD read_graph: `{}` `{}` `{}` {} {} {}",
              context, ego, focus, positive_only, index, count);

    if !self.contexts.contains_key(context) {
      log_error!("(read_graph) Context does not exist: `{}`", context);
      return vec![];
    }

    if !self.node_exists(ego) {
      log_error!("(read_graph) Node does not exist: `{}`", ego);
      return vec![];
    }

    if !self.node_exists(focus) {
      log_error!("(read_graph) Node does not exist: `{}`", focus);
      return vec![];
    }

    let ego_id   = self.find_or_add_node_by_name(ego);
    let focus_id = self.find_or_add_node_by_name(focus);

    let mut indices  = HashMap::<NodeId, NodeIndex>::new();
    let mut ids      = HashMap::<NodeIndex, NodeId>::new();
    let mut im_graph = DiGraph::<NodeId, Weight>::new();

    {
      let index = im_graph.add_node(focus_id);
      indices.insert(focus_id, index);
      ids.insert(index, focus_id);
    }

    log_trace!("enumerate focus neighbors");

    let focus_neighbors = self.all_neighbors_normalized(context, focus_id);

    for (dst_id, focus_dst_weight) in focus_neighbors {
      let dst_kind = self.node_info_from_id(dst_id).kind;

      if dst_kind == NodeKind::User {
        if positive_only && self.fetch_score(context, ego_id, dst_id) <= 0.0 {
          continue;
        }

        if !indices.contains_key(&dst_id) {
          let index = im_graph.add_node(focus_id);
          indices.insert(dst_id, index);
          ids.insert(index, dst_id);
        }

        if let (Some(focus_idx), Some(dst_idx)) = (indices.get(&focus_id), indices.get(&dst_id)) {
          im_graph.add_edge(*focus_idx, *dst_idx, focus_dst_weight);
        } else {
          log_error!("(read_graph) Got invalid node id");
        }
      } else if dst_kind == NodeKind::Comment || dst_kind == NodeKind::Beacon {
        let dst_neighbors = self.all_neighbors_normalized(context, dst_id);

        for (ngh_id, dst_ngh_weight) in dst_neighbors {
          if (positive_only && dst_ngh_weight <= 0.0) || ngh_id == focus_id || self.node_info_from_id(ngh_id).kind != NodeKind::User {
            continue;
          }

          let focus_ngh_weight = focus_dst_weight * dst_ngh_weight * if focus_dst_weight < 0.0 && dst_ngh_weight < 0.0 { -1.0 } else { 1.0 };

          if !indices.contains_key(&ngh_id) {
            let index = im_graph.add_node(ngh_id);
            indices.insert(ngh_id, index);
            ids.insert(index, ngh_id);
          }

          if let (Some(focus_idx), Some(ngh_idx)) = (indices.get(&focus_id), indices.get(&ngh_id)) {
            im_graph.add_edge(*focus_idx, *ngh_idx, focus_ngh_weight);
          } else {
            log_error!("(read_graph) Got invalid node id");
          }
        }
      }
    }

    if ego_id == focus_id {
      log_trace!("ego is same as focus");
    } else {
      log_trace!("search shortest path");

      let graph_cloned = self.graph_from(context).graph.clone();

      //  ================================
      //
      //    A* search
      //

      let mut open   : Vec<Node<NodeId, Weight>> = vec![];
      let mut closed : Vec<Node<NodeId, Weight>> = vec![];

      open  .resize(1024, Node::default());
      closed.resize(1024, Node::default());

      let mut astar_state = init(&mut open, ego_id, focus_id, 0.0);

      let mut steps    = 0;
      let mut neighbor = None;
      let mut status   = Status::PROGRESS;

      //  Do 10000 iterations max

      for _ in 0..10000 {
        steps += 1;

        status = iteration(&mut open, &mut closed, &mut astar_state, neighbor.clone());

        match status.clone() {
          Status::NEIGHBOR(request) => {
            match graph_cloned.get_node_data(request.node) {
              None       => neighbor = None,
              Some(data) => {
                let kv : Vec<_> = data.pos_edges.iter().skip(request.index).take(1).collect();

                if kv.is_empty() {
                  neighbor = None;
                } else {
                  let     n = kv[0].0;
                  let mut w = *kv[0].1;

                  if data.pos_sum > EPSILON {
                    w /= data.pos_sum;
                  }

                  neighbor = Some(Link::<NodeId, Weight> {
                    neighbor       : *n,
                    exact_distance : if w.abs() < EPSILON { 1_000_000.0 } else { 1.0 / w },
                    estimate       : 0.0,
                  });
                }
              },
            }
          },
          Status::OUT_OF_MEMORY => {
            open  .resize(open  .len() * 2, Node::default());
            closed.resize(closed.len() * 2, Node::default());
          },
          Status::SUCCESS  => break,
          Status::FAIL     => break,
          Status::PROGRESS => {},
        };
      }

      log_trace!("did {} A* iterations", steps);

      if status == Status::SUCCESS {
        log_trace!("path found");
      } else if status == Status::FAIL {
        log_error!("(read_graph) Path does not exist from {} to {}", ego_id, focus_id);
        return vec![];
      } else {
        log_error!("(read_graph) Unable to find a path from {} to {}", ego_id, focus_id);
        return vec![];
      }

      let mut ego_to_focus : Vec<NodeId> = vec![];
      ego_to_focus.resize(astar_state.num_closed, 0);
      let n = path(&closed, &astar_state, &mut ego_to_focus);
      ego_to_focus.resize(n, 0);

      for node in ego_to_focus.iter() {
        log_trace!("path: {}", self.node_info_from_id(*node).name);
      }

      //  ================================

      let mut edges = Vec::<(NodeId, NodeId, Weight)>::new();
      edges.reserve_exact(ego_to_focus.len() - 1);

      log_trace!("process shortest path");

      for k in 0..ego_to_focus.len()-1 {
        let a = ego_to_focus[k];
        let b = ego_to_focus[k + 1];

        let a_kind = self.node_info_from_id(a).kind;
        let b_kind = self.node_info_from_id(b).kind;

        let a_b_weight = self.edge_weight_normalized(context, a, b);

        if k + 2 == ego_to_focus.len() {
          if a_kind == NodeKind::User {
            edges.push((a, b, a_b_weight));
          } else {
            log_trace!("ignore node {}", self.node_info_from_id(a).name);
          }
        } else if b_kind != NodeKind::User {
          log_trace!("ignore node {}", self.node_info_from_id(b).name);
          let c = ego_to_focus[k + 2];
          let b_c_weight = self.edge_weight_normalized(context, b, c);
          let a_c_weight = a_b_weight * b_c_weight * if a_b_weight < 0.0 && b_c_weight < 0.0 { -1.0 } else { 1.0 };
          edges.push((a, c, a_c_weight));
        } else if a_kind == NodeKind::User {
          edges.push((a, b, a_b_weight));
        } else {
          log_trace!("ignore node {}", self.node_info_from_id(a).name);
        }
      }

      log_trace!("add path to the graph");

      for (src, dst, weight) in edges {
        if !indices.contains_key(&src) {
          let index = im_graph.add_node(src);
          indices.insert(src, index);
          ids.insert(index, src);
        }

        if !indices.contains_key(&dst) {
          let index = im_graph.add_node(dst);
          indices.insert(dst, index);
          ids.insert(index, dst);
        }

        if let (Some(src_idx), Some(dst_idx)) = (indices.get(&src), indices.get(&dst)) {
          im_graph.add_edge(*src_idx, *dst_idx, weight);
        } else {
          log_error!("(read_graph) Got invalid node id");
        }
      }
    }

    log_trace!("remove self references");

    for (_, src_index) in indices.iter() {
      let neighbors : Vec<_> =
        im_graph.edges(*src_index)
          .map(|edge| (edge.target(), edge.id()))
          .collect();

      for (dst_index, edge_id) in neighbors {
        if *src_index == dst_index {
          im_graph.remove_edge(edge_id);
        }
      }
    }

    let mut edge_ids = Vec::<(NodeId, NodeId, Weight)>::new();
    edge_ids.reserve_exact(indices.len() * 2); // ad hok

    log_trace!("build final array");

    for (_, src_index) in indices {
      for edge in im_graph.edges(src_index) {
        if let (Some(src_id), Some(dst_id)) = (ids.get(&src_index), ids.get(&edge.target()))  {
          let w = *edge.weight();
          if w > -EPSILON && w < EPSILON {
            log_error!(
              "(read_graph) Got zero edge weight: {} -> {}",
              self.node_info_from_id(*src_id).name.clone(),
              self.node_info_from_id(*dst_id).name.clone()
            );
          } else {
            let mut found = false;
            for (x, y, _) in edge_ids.iter() {
              if *src_id == *x && *dst_id == *y {
                found = true;
                break;
              }
            }
            if !found {
              edge_ids.push((*src_id, *dst_id, w));
            }
          }
        } else {
          log_error!("(read_graph) Got invalid node index");
        }
      }
    }

    edge_ids.sort_by(|(_, _, a), (_, _, b)| b.abs().total_cmp(&a.abs()));

    edge_ids
      .into_iter()
      .skip(index as usize)
      .take(count as usize)
      .map(|(src_id, dst_id, weight)| {(
        self.node_info_from_id(src_id).name.clone(),
        self.node_info_from_id(dst_id).name.clone(),
        weight,
<<<<<<< HEAD
        self.fetch_user_score_reversed(context, src_id, dst_id)
=======
        self.fetch_user_score_reversed(context, ego_id, dst_id)
>>>>>>> db0a51d8
      )})
      .collect()
  }

  pub fn read_connected(
    &mut self,
    context   : &str,
    ego       : &str
  ) -> Vec<(String, String)> {
    log_info!("CMD read_connected: `{}` `{}`", context, ego);

    if !self.contexts.contains_key(context) {
      log_error!("(read_connected) Context does not exist: `{}`", context);
      return vec![];
    }

    if !self.node_exists(ego) {
      log_error!("(read_connected) Node does not exist: `{}`", ego);
      return vec![];
    }

    let src_id = self.find_or_add_node_by_name(ego);

    let mut v = vec![];

    for (dst_id, _) in self.all_neighbors(context, src_id) {
      v.push((
        ego.to_string(),
        self.node_info_from_id(dst_id).name.clone()
      ));
    }

    v
  }

  pub fn read_node_list(&self) -> Vec<(String,)> {
    log_info!("CMD read_node_list");

    self.node_infos
      .iter()
      .map(|info| (info.name.clone(),))
      .collect()
  }

  pub fn read_edges(&mut self, context : &str) -> Vec<(String, String, Weight)> {
    log_info!("CMD read_edges: `{}`", context);

    if !self.contexts.contains_key(context) {
      log_error!("(read_edges) Context does not exist: `{}`", context);
      return vec![];
    }

    let infos = self.node_infos.clone();

    let mut v : Vec<(String, String, Weight)> = vec![];
    v.reserve(infos.len() * 2); // ad hok

    for src_id in 0..infos.len() {
      let src_name = infos[src_id].name.as_str();

      for (dst_id, weight) in self.all_neighbors(context, src_id) {
        match infos.get(dst_id) {
          Some(x) => v.push((
            src_name.to_string(),
            x.name.clone(),
            weight
          )),
          None    => log_error!("(read_edges) Node does not exist: {}", dst_id),
        }
      }
    }

    v
  }

  pub fn read_mutual_scores(
    &mut self,
    context: &str,
    ego: &str,
  ) -> Vec<(String, String, Weight, Weight, f64)> {
    log_info!("CMD read_mutual_scores: `{}` `{}`", context, ego);

    if !self.contexts.contains_key(context) {
        log_error!("(read_mutual_scores) Context does not exist: `{}`", context);
        return vec![];
    }

    if !self.node_exists(ego) {
        log_error!("(read_mutual_scores) Node does not exist: `{}`", ego);
        return vec![];
    }

    let ego_id: usize = self.find_or_add_node_by_name(ego);
    let ranks: Vec<(usize, f64)> = self.fetch_all_scores(context, ego_id);
    let mut v = Vec::<(String, String, Weight, Weight)>::new();
    let mut points = Vec::<f64>::new();

    for (node, score) in ranks {
<<<<<<< HEAD
        let info = self.node_info_from_id(node).clone();
        if score > 0.0 && info.kind == NodeKind::User {
            let reversed_score = self.fetch_score_reversed(context, ego_id, node);
            v.push((ego.to_string(), info.name.clone(), score, reversed_score));
            points.push(reversed_score);
        }
=======
      let info = self.node_info_from_id(node).clone();
      if score > 0.0 && info.kind == NodeKind::User
      {
        v.push((
          ego.to_string(),
          info.name,
          score,
          self.fetch_user_score_reversed(context, ego_id, node)
        ));
      }
>>>>>>> db0a51d8
    }

    if points.len() == 1 {
      log_error!("(read_mutual_scores) Not enough points: `{}`", ego);
      return vec![]
    }

    let clusters_num: usize = 2;
    let max_iterations: usize = 100;
    let tolerance = 0.01;
    let mut kmeans = KMeans::new(points.clone(), clusters_num, max_iterations, tolerance);
    let clusters = kmeans.run();

    v.into_iter()
        .zip(clusters.into_iter())
        .map(|((ego, name, score, reversed), cluster)| (ego, name, score, reversed, cluster as f64))
        .collect()
  }

  pub fn write_reset(&mut self) {
    log_info!("CMD write_reset");
    self.reset();
  }

  pub fn read_new_edges_filter(
    &mut self,
    src       : &str
  ) -> Vec<u8> {
    log_info!("CMD read_new_edges_filter: `{}`", src);

    if !self.node_exists(src) {
      log_error!("(read_new_edges_filter) Node does not exist: `{}`", src);
      return vec![];
    }

    let src_id = self.find_or_add_node_by_name(src);

    let mut v : Vec<u8> = vec![];
    v.reserve_exact(self.node_infos[src_id].seen_nodes.len() * 8);

    for &x in &self.node_infos[src_id].seen_nodes {
      for i in 0..8 {
        v.push((x & (0xff << (8 * i)) >> (8 * i)) as u8);
      }
    }

    return v;
  }

  pub fn write_new_edges_filter(
    &mut self,
    src          : &str,
    filter_bytes : &[u8]
  ) {
    log_info!("CMD write_new_edges_filter: `{}` {:?}", src, filter_bytes);

    let src_id = self.find_or_add_node_by_name(src);

    let mut v : Vec<u64> = vec![];
    v.resize(((filter_bytes.len() + 7) / 8) * 8, 0);

    for i in 0..filter_bytes.len() {
      v[i / 8] = (filter_bytes[i] as u64) << (8 * (i % 8));
    }

    self.node_infos[src_id].seen_nodes = v;
  }

  pub fn write_fetch_new_edges(
    &mut self,
    src     : &str,
    prefix  : &str
  ) -> Vec<(String, Weight)> {
    log_info!("CMD write_fetch_new_edges: `{}` `{}`", src, prefix);

    let num_hashes = *FILTER_NUM_HASHES;
    let max_size   = *FILTER_MAX_SIZE / 8;

    let src_id = self.find_or_add_node_by_name(src);

    if self.node_infos[src_id].seen_nodes.is_empty() {
      self.node_infos[src_id].seen_nodes.resize((*FILTER_MIN_SIZE + 7) / 8, 0);

      log_verbose!("Create the bloom filter with {} bytes for `{}`", 8 * self.node_infos[src_id].seen_nodes.len(), src);
    }

    //  Fetch new edges
    //

    let mut v : Vec<(String, Weight)> = vec![];

    for dst_id in 0..self.node_count {
      //  FIXME Probably we should use NodeKind here.
      if !self.node_infos[dst_id].name.starts_with(prefix) {
        continue;
      }

      let score = self.fetch_score("", src_id, dst_id);

      if score < EPSILON {
        continue;
      }

      let bits = bloom_filter_bits(self.node_infos[src_id].seen_nodes.len(), num_hashes, dst_id);

      if !bloom_filter_contains(&self.node_infos[src_id].seen_nodes, &bits) {
        v.push((self.node_infos[dst_id].name.clone(), score));
      } 
    }

    //  Rebuild the bloom filter
    //

    let mut seen_nodes = vec![];

    seen_nodes.resize(std::cmp::min(self.node_infos[src_id].seen_nodes.len(), max_size), 0);

    loop {
      let mut saturated = false;

      for x in seen_nodes.iter_mut() {
        *x = 0;
      }

      for dst_id in 0..self.node_count {
        let bits      = bloom_filter_bits(seen_nodes.len(), num_hashes, dst_id);
        let collision = bloom_filter_contains(&mut seen_nodes, &bits);

        if collision && seen_nodes.len() < max_size {
          //  Resize the bloom filter if it is saturated

          let n = seen_nodes.len() * 2;
          seen_nodes.resize(n, 0);

          log_verbose!("Resize the bloom filter to {} bytes for `{}`", 8 * n, src);

          saturated = true;
          break;
        }

        //  FIXME Probably we should use NodeKind here.
        if self.node_infos[dst_id].name.starts_with(prefix) {
          let score = self.fetch_score("", src_id, dst_id);

          if !(score < EPSILON) {
            bloom_filter_add(&mut seen_nodes, &bits);
          }
        } else {
          //  RUST!!!
          let len = self.node_infos[src_id].seen_nodes.len();

          let already_seen = bloom_filter_contains(
            &mut self.node_infos[src_id].seen_nodes,
            &bloom_filter_bits(len, num_hashes, dst_id)
          );

          if already_seen {
            bloom_filter_add(&mut seen_nodes, &bits);
          }
        }
      }

      if !saturated {
        if seen_nodes.len() >= max_size {
          log_warning!("Max bloom filer size is reached for `{}`", src);
        }

        self.node_infos[src_id].seen_nodes = seen_nodes;
        break;
      }
    }

    //  Return fetched edges
    //

    return v;
  }
}

//  ================================================
//
//    Zero node recalculation
//
//  ================================================

impl AugMultiGraph {
  fn reduced_graph(&mut self) -> Vec<(NodeId, NodeId, Weight)> {
    log_trace!("reduced_graph");

    let zero = self.find_or_add_node_by_name(ZERO_NODE.as_str());

    let users : Vec<NodeId> =
      self.node_infos
        .iter()
        .enumerate()
        .filter(|(id, info)|
          *id != zero && info.kind == NodeKind::User
        )
        .map(|(id, _)| id)
        .collect();

    if users.is_empty() {
      return vec![];
    }

    for id in users.iter() {
      match self.graph_from("").calculate(*id, *NUM_WALK) {
        Ok(_)  => {},
        Err(e) => log_error!("(reduced_graph) {}", e),
      };
    }

    let edges : Vec<(NodeId, NodeId, Weight)> =
      users.into_iter()
        .map(|id| -> Vec<(NodeId, NodeId, Weight)> {
          self.fetch_all_scores("", id)
            .into_iter()
            .map(|(node_id, score)| (id, node_id, score))
            .filter(|(ego_id, node_id, score)| {
              let kind = self.node_info_from_id(*node_id).kind;

              (kind == NodeKind::User || kind == NodeKind::Beacon) &&
                *score > 0.0 &&
                ego_id != node_id
            })
            .collect()
        })
        .flatten()
        .collect();

    let result : Vec<(NodeId, NodeId, Weight)> =
      edges
        .into_iter()
        .map(|(ego_id, dst_id, weight)| {
          let ego_kind = self.node_info_from_id(ego_id).kind;
          let dst_kind = self.node_info_from_id(dst_id).kind;
          (ego_id, ego_kind, dst_id, dst_kind, weight)
        })
        .filter(|(ego_id, ego_kind, dst_id, dst_kind, _)| {
          if *ego_id == zero || *dst_id == zero {
            false
          } else {
            ego_id != dst_id &&
            *ego_kind == NodeKind::User &&
            (*dst_kind == NodeKind::User || *dst_kind == NodeKind::Beacon)
          }
        })
        .map(|(ego_id, _, dst_id, _, weight)| {
          (ego_id, dst_id, weight)
        })
        .collect();

    result
  }

  fn delete_from_zero(&mut self) {
    log_trace!("delete_from_zero");

    let src_id = self.find_or_add_node_by_name(ZERO_NODE.as_str());

    for (dst_id, _) in self.all_neighbors("", src_id) {
      self.set_edge("", src_id, dst_id, 0.0);
    }
  }

  fn top_nodes(&mut self) -> Vec<(NodeId, f64)> {
    log_trace!("top_nodes");

    let reduced = self.reduced_graph();

    if reduced.is_empty() {
      log_error!("(top_nodes) Reduced graph is empty");
      return vec![];
    }

    let mut pr   = Pagerank::<NodeId>::new();
    let     zero = self.find_or_add_node_by_name(ZERO_NODE.as_str());

    reduced
      .iter()
      .filter(|(source, target, weight)|
        *source != zero && *target != zero && !(*weight > -EPSILON && *weight < EPSILON)
      )
      .for_each(|(source, target, _weight)| {
        pr.add_edge(*source, *target);
      });

    log_verbose!("Calculate page rank");
    pr.calculate();

    let (nodes, scores): (Vec<NodeId>, Vec<f64>) =
      pr
        .nodes()  // already sorted by score
        .into_iter()
        .take(*TOP_NODES_LIMIT)
        .into_iter()
        .unzip();

    let res = nodes
      .into_iter()
      .zip(scores)
      .collect::<Vec<_>>();

    if res.is_empty() {
      log_error!("(top_nodes) No top nodes");
    }

    return res;
  }

  pub fn write_recalculate_zero(&mut self) {
    log_info!("CMD write_recalculate_zero");

    self.recalculate_all(0); // FIXME Ad hok PERF hack
    self.delete_from_zero();

    let nodes = self.top_nodes();

    self.recalculate_all(0); // FIXME Ad hok PERF hack
    {
      let zero = self.find_or_add_node_by_name(ZERO_NODE.as_str());

      for (k, (node_id, amount)) in nodes.iter().enumerate() {
        if (k % 100) == 90 {
          log_trace!("{}%", (k * 100) / nodes.len());
        }
        self.set_edge("", zero, *node_id, *amount);
      }
    }
  }
}<|MERGE_RESOLUTION|>--- conflicted
+++ resolved
@@ -1288,11 +1288,7 @@
         self.node_info_from_id(src_id).name.clone(),
         self.node_info_from_id(dst_id).name.clone(),
         weight,
-<<<<<<< HEAD
-        self.fetch_user_score_reversed(context, src_id, dst_id)
-=======
         self.fetch_user_score_reversed(context, ego_id, dst_id)
->>>>>>> db0a51d8
       )})
       .collect()
   }
@@ -1391,25 +1387,12 @@
     let mut points = Vec::<f64>::new();
 
     for (node, score) in ranks {
-<<<<<<< HEAD
         let info = self.node_info_from_id(node).clone();
         if score > 0.0 && info.kind == NodeKind::User {
             let reversed_score = self.fetch_score_reversed(context, ego_id, node);
             v.push((ego.to_string(), info.name.clone(), score, reversed_score));
             points.push(reversed_score);
         }
-=======
-      let info = self.node_info_from_id(node).clone();
-      if score > 0.0 && info.kind == NodeKind::User
-      {
-        v.push((
-          ego.to_string(),
-          info.name,
-          score,
-          self.fetch_user_score_reversed(context, ego_id, node)
-        ));
-      }
->>>>>>> db0a51d8
     }
 
     if points.len() == 1 {
