--- conflicted
+++ resolved
@@ -7,11 +7,9 @@
 pub mod nodes;
 pub mod poll;
 pub mod protocol;
-<<<<<<< HEAD
 pub mod nonblocking_loop;
 pub mod aug_graph;
 pub mod new_server_ops;
-=======
 pub mod pushsum;
 pub mod quantiles;
 pub mod read_ops;
@@ -20,5 +18,4 @@
 pub mod subgraph;
 pub mod vsids;
 pub mod write_ops;
-pub mod zero_opinion;
->>>>>>> 8cd9d000
+pub mod zero_opinion;