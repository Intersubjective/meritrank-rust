--- conflicted
+++ resolved
@@ -338,7 +338,6 @@
   src: Option<&str>,
   context: default!(Option<&str>, "''"),
 ) -> Result<
-<<<<<<< HEAD
   TableIterator<'static, (
     name!(src,          String),
     name!(dst,          String),
@@ -346,17 +345,6 @@
     name!(score_of_src, f64),
     name!(cluster, f64),
   )>,
-=======
-  TableIterator<
-    'static,
-    (
-      name!(src, String),
-      name!(dst, String),
-      name!(score_of_dst, f64),
-      name!(score_of_src, f64),
-    ),
-  >,
->>>>>>> e9f035b2
   Box<dyn Error + 'static>,
 > {
   let ego = src.expect("src should not be null");
@@ -371,13 +359,7 @@
     payload:  args,
   })?;
 
-<<<<<<< HEAD
-
   let response : Vec<(String, String, f64, f64, f64)> = request(payload, Some(*RECV_TIMEOUT_MSEC))?;
-=======
-  let response: Vec<(String, String, f64, f64)> =
-    request(payload, Some(*RECV_TIMEOUT_MSEC))?;
->>>>>>> e9f035b2
   Ok(TableIterator::new(response))
 }
 
